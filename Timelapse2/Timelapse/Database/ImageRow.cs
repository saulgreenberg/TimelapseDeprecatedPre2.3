--- conflicted
+++ resolved
@@ -114,12 +114,12 @@
         #region Boolean test methods
         public bool FileExists(string pathToRootFolder)
         {
-            return (System.IO.File.Exists(Path.Combine(pathToRootFolder, this.RelativePath, this.File)));
+            return System.IO.File.Exists(Path.Combine(pathToRootFolder, this.RelativePath, this.File));
         }
 
         public bool IsDisplayable(string pathToRootFolder)
         {
-            return (BitmapUtilities.IsBitmapFileDisplayable(Path.Combine(pathToRootFolder, this.RelativePath, this.File)));
+            return BitmapUtilities.IsBitmapFileDisplayable(Path.Combine(pathToRootFolder, this.RelativePath, this.File));
         }
 
         // This will be invoked only on an image file, so always returns false
@@ -133,11 +133,7 @@
         // Check if a datalabel is present in the ImageRow
         public bool Contains(string dataLabel)
         {
-<<<<<<< HEAD
-            return (this.Row.Table.Columns.Contains(dataLabel));
-=======
             return this.Row.Table.Columns.Contains(dataLabel);
->>>>>>> 45ae9e0e
         }
 
         public FileInfo GetFileInfo(string rootFolderPath)
@@ -148,7 +144,7 @@
         public string GetFilePath(string rootFolderPath)
         {
             // see RelativePath remarks in constructor
-            return (String.IsNullOrEmpty(this.RelativePath)) 
+            return String.IsNullOrEmpty(this.RelativePath)
                 ? Path.Combine(rootFolderPath, this.File) 
                 : Path.Combine(rootFolderPath, this.RelativePath, this.File);
         }
