--- conflicted
+++ resolved
@@ -166,19 +166,9 @@
             }
         }
 
-<<<<<<< HEAD
-        // Check if a datalabel is present in the ImageRow
-        public bool Contains(string dataLabel)
-        {
-            return (this.Row.Table.Columns.Contains(dataLabel));
-        }
-
-        public bool IsDisplayable()
-=======
         // Set the value for the column identified by its datalabel. 
         // We don't do this directly, as some values have to be converted
         public void SetValueFromDatabaseString(string dataLabel, string value)
->>>>>>> 9d610ba4
         {
             switch (dataLabel)
             {
