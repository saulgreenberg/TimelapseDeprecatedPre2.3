--- conflicted
+++ resolved
@@ -275,37 +275,6 @@
                         switch (controlType)
                         {
                             case Constant.DatabaseColumn.File:
-<<<<<<< HEAD
-                                queryValues.Append($"{SqlUtility.QuoteForSql(imageProperties.File)},");
-                                break;
-
-                            case Constant.DatabaseColumn.RelativePath:
-                                queryValues.Append($"{SqlUtility.QuoteForSql(imageProperties.RelativePath)},");
-                                break;
-
-                            case Constant.DatabaseColumn.Folder:
-                                queryValues.Append($"{SqlUtility.QuoteForSql(imageProperties.Folder)},");
-                                break;
-
-                            case Constant.DatabaseColumn.Date:
-                                queryValues.Append($"{SqlUtility.QuoteForSql(imageProperties.Date)},");
-                                break;
-
-                            case Constant.DatabaseColumn.DateTime:
-                                queryValues.Append($"{SqlUtility.QuoteForSql(DateTimeHandler.ToDatabaseDateTimeString(imageProperties.DateTime))},");
-                                break;
-
-                            case Constant.DatabaseColumn.UtcOffset:
-                                queryValues.Append($"{SqlUtility.QuoteForSql(DateTimeHandler.ToDatabaseUtcOffsetString(imageProperties.UtcOffset))},");
-                                break;
-
-                            case Constant.DatabaseColumn.Time:
-                                queryValues.Append($"{SqlUtility.QuoteForSql(imageProperties.Time)},");
-                                break;
-
-                            case Constant.DatabaseColumn.ImageQuality:
-                                queryValues.Append($"{SqlUtility.QuoteForSql(imageProperties.ImageQuality.ToString())},");
-=======
                                 queryValues.Append($"{Utilities.QuoteForSql(imageProperties.File)}{Sql.Comma}");
                                 break;
 
@@ -335,18 +304,13 @@
 
                             case Constant.DatabaseColumn.ImageQuality:
                                 queryValues.Append($"{Utilities.QuoteForSql(imageProperties.ImageQuality.ToString())}{Sql.Comma}");
->>>>>>> 54dccfc1
                                 break;
 
                             case Constant.DatabaseColumn.DeleteFlag:
                                 string dataLabel = this.DataLabelFromStandardControlType[Constant.DatabaseColumn.DeleteFlag];
 
                                 // Default as specified in the template file, which should be "false"
-<<<<<<< HEAD
-                                queryValues.Append($"{SqlUtility.QuoteForSql(defaultValueLookup[dataLabel])},");
-=======
                                 queryValues.Append($"{Utilities.QuoteForSql(defaultValueLookup[dataLabel])}{Sql.Comma}");
->>>>>>> 54dccfc1
                                 break;
 
                             // Find and then add the customizable types, populating it with their default values.
@@ -354,19 +318,11 @@
                             case Constant.Control.FixedChoice:
                             case Constant.Control.Flag:
                                 // Now initialize notes, flags, and fixed choices to the defaults
-<<<<<<< HEAD
-                                queryValues.Append($"{SqlUtility.QuoteForSql(defaultValueLookup[columnName])},");
-                                break;
-
-                            case Constant.Control.Counter:
-                                queryValues.Append($"{SqlUtility.QuoteForSql(defaultValueLookup[columnName])},");
-=======
                                 queryValues.Append($"{Utilities.QuoteForSql(defaultValueLookup[columnName])}{Sql.Comma}");
                                 break;
 
                             case Constant.Control.Counter:
                                 queryValues.Append($"{Utilities.QuoteForSql(defaultValueLookup[columnName])}{Sql.Comma}");
->>>>>>> 54dccfc1
                                 markerRow.Add(new ColumnTuple(columnName, String.Empty));
                                 break;
 
