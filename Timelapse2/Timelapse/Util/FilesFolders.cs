--- conflicted
+++ resolved
@@ -362,11 +362,7 @@
             }
 
             DirectoryInfo directoryInfo = new DirectoryInfo(rootFolderPath);
-<<<<<<< HEAD
-            // If its a system or hidden folder, skip it. (drive letters are system folders!)
-=======
             // If its a system or hidden folder, skip it. (drive letters are normally system folders!)
->>>>>>> 52903f3f
             if (IsFolderSystemOrHidden(directoryInfo.Attributes))
             {
                 return;
@@ -418,14 +414,6 @@
 
         #region Identify System folders, including the recycle bin
         public static bool IsFolderSystemOrHidden(string folderPath)
-<<<<<<< HEAD
-        {
-            return IsFolderSystemOrHidden(new DirectoryInfo(folderPath).Attributes);
-        }
-
-        public static bool IsFolderSystemOrHidden(FileAttributes attributes)
-=======
->>>>>>> 52903f3f
         {
             return IsFolderSystemOrHidden(new DirectoryInfo(folderPath).Attributes);
         }
