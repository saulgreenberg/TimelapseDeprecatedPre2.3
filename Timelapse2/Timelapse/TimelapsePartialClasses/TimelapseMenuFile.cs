﻿using System;
using System.Collections.Generic;
using System.ComponentModel;
using System.Diagnostics;
using System.IO;
using System.Windows;
using System.Windows.Controls;
using System.Windows.Input;
using Timelapse.Controls;
using Timelapse.Database;
using Timelapse.Dialog;
using Timelapse.Enums;
using Timelapse.Util;
using DialogResult = System.Windows.Forms.DialogResult;
using MessageBox = Timelapse.Dialog.MessageBox;
using SaveFileDialog = System.Windows.Forms.SaveFileDialog;

// File Menu Callbacks
namespace Timelapse
{
    public partial class TimelapseWindow : Window, IDisposable
    {
        // File Submenu Opening 
        private void File_SubmenuOpening(object sender, RoutedEventArgs e)
        {
            this.FilePlayer_Stop(); // In case the FilePlayer is going
            this.RecentFileSets_Refresh();

            // Enable / disable various menu items depending on whether we are looking at the single image view or overview
            this.MenuItemExportThisImage.IsEnabled = this.IsDisplayingSingleImage();
        }

        // Load template, images, and video files...
        private void MenuItemLoadImages_Click(object sender, RoutedEventArgs e)
        {
            if (this.TryGetTemplatePath(out string templateDatabasePath))
            {
                Mouse.OverrideCursor = Cursors.Wait;
                this.TryOpenTemplateAndBeginLoadFoldersAsync(templateDatabasePath, out BackgroundWorker backgroundWorker);
                Mouse.OverrideCursor = null;
            }
        }

        // Load a recently used image set
        private void MenuItemRecentImageSet_Click(object sender, RoutedEventArgs e)
        {
            string recentDatabasePath = (string)((MenuItem)sender).ToolTip;
            Mouse.OverrideCursor = Cursors.Wait;
            if (this.TryOpenTemplateAndBeginLoadFoldersAsync(recentDatabasePath, out BackgroundWorker backgroundWorker) == false)
            {
                this.state.MostRecentImageSets.TryRemove(recentDatabasePath);
                this.RecentFileSets_Refresh();
            }
            Mouse.OverrideCursor = null;
        }

        // Add Images to Image Set 
        private void MenuItemAddImagesToImageSet_Click(object sender, RoutedEventArgs e)
        {
            //if (this.ShowFolderSelectionDialog(out IEnumerable<string> folderPaths))
            if (this.ShowFolderSelectionDialog(out string folderPath))
            {
                Mouse.OverrideCursor = Cursors.Wait;
<<<<<<< HEAD
                List<string> subFolderPaths = new List<string>();
                foreach(string subFolder in folderPaths)
                { 
                    // IMMEDIATE: FIGURE OUT HOW TO MAKE THIS A USER OPTION
                    Util.FilesFoldersAndPaths.GetAllFoldersContainingAnImageOrVideo(subFolder, subFolderPaths);
                }
                this.TryBeginImageFolderLoadAsync(subFolderPaths, out BackgroundWorker backgroundWorker);

                // BOOKMARK Need to add those folders to the folder menu
                // Unfortunately, the database is not yet updated, so I can't just use the 'distinct' call in MenuItemSelectByFolder_ResetFolderList()
                foreach (string folderPath in folderPaths)
                {
                    System.Diagnostics.Debug.Print(folderPath);
                }
=======
                //List<string> subFolderPaths = new List<string>();
                //foreach (string subFolder in folderPaths)
                //{
                //    // IMMEDIATE: FIGURE OUT HOW TO MAKE THIS A USER OPTION
                //    Util.FilesFoldersAndPaths.GetAllFoldersContainingAnImageOrVideo(subFolder, subFolderPaths);
                //}
                // this.TryBeginImageFolderLoadAsync(subFolderPaths, out BackgroundWorker backgroundWorker);
                //this.TryBeginImageFolderLoadAsync(folderPaths, out BackgroundWorker backgroundWorker);
                this.TryBeginImageFolderLoadAsync(folderPath, false, out BackgroundWorker backgroundWorker);
>>>>>>> ae76636d
                Mouse.OverrideCursor = null;
            }
        }

        // Export data for this image set as a .csv file
        // Export data for this image set as a .csv file and preview in Excel 
        private void MenuItemExportCsv_Click(object sender, RoutedEventArgs e)
        {
            if (this.state.SuppressSelectedCsvExportPrompt == false &&
                this.dataHandler.FileDatabase.ImageSet.FileSelection != FileSelectionEnum.All)
            {
                MessageBox messageBox = new MessageBox("Exporting to a .csv file on a selected view...", this, MessageBoxButton.OKCancel);
                messageBox.Message.What = "Only a subset of your data will be exported to the .csv file.";
                messageBox.Message.Reason = "As your selection (in the Selection menu) is not set to view 'All', ";
                messageBox.Message.Reason += "only data for these selected files will be exported. ";
                messageBox.Message.Solution = "If you want to export just this subset, then " + Environment.NewLine;
                messageBox.Message.Solution += "\u2022 click Okay" + Environment.NewLine + Environment.NewLine;
                messageBox.Message.Solution += "If you want to export data for all your files, then " + Environment.NewLine;
                messageBox.Message.Solution += "\u2022 click Cancel," + Environment.NewLine;
                messageBox.Message.Solution += "\u2022 select 'All Files' in the Selection menu, " + Environment.NewLine;
                messageBox.Message.Solution += "\u2022 retry exporting your data as a .csv file.";
                messageBox.Message.Hint = "If you check don't show this message this dialog can be turned back on via the Options menu.";
                messageBox.Message.Icon = MessageBoxImage.Warning;
                messageBox.DontShowAgain.Visibility = Visibility.Visible;

                bool? exportCsv = messageBox.ShowDialog();
                if (exportCsv != true)
                {
                    return;
                }

                if (messageBox.DontShowAgain.IsChecked.HasValue)
                {
                    this.state.SuppressSelectedCsvExportPrompt = messageBox.DontShowAgain.IsChecked.Value;
                }
            }

            // Generate the file names/path
            string csvFileName = Path.GetFileNameWithoutExtension(this.dataHandler.FileDatabase.FileName) + ".csv";
            string csvFilePath = Path.Combine(this.FolderPath, csvFileName);

            // Backup the csv file if it exists, as the export will overwrite it. 
            if (FileBackup.TryCreateBackup(this.FolderPath, csvFileName))
            {
                this.StatusBar.SetMessage("Backup of csv file made.");
            }
            else
            {
                this.StatusBar.SetMessage("No csv file backup was made.");
            }

            CsvReaderWriter csvWriter = new CsvReaderWriter();
            try
            {
                CsvReaderWriter.ExportToCsv(this.dataHandler.FileDatabase, csvFilePath, this.excludeDateTimeAndUTCOffsetWhenExporting);
            }
            catch (IOException exception)
            {
                // Can't write the spreadsheet file
                MessageBox messageBox = new MessageBox("Can't write the spreadsheet file.", this);
                messageBox.Message.Icon = MessageBoxImage.Error;
                messageBox.Message.Problem = "The following file can't be written: " + csvFilePath;
                messageBox.Message.Reason = "You may already have it open in Excel or another application.";
                messageBox.Message.Solution = "If the file is open in another application, close it and try again.";
                messageBox.Message.Hint = String.Format("{0}: {1}", exception.GetType().FullName, exception.Message);
                messageBox.ShowDialog();
                return;
            }

            MenuItem mi = (MenuItem)sender;
            if (mi == this.MenuItemExportAsCsvAndPreview)
            {
                // Show the file in excel
                // Create a process that will try to show the file
                Process process = new Process();

                process.StartInfo.UseShellExecute = true;
                process.StartInfo.RedirectStandardOutput = false;
                process.StartInfo.FileName = csvFilePath;
                process.Start();
            }
            else if (this.state.SuppressCsvExportDialog == false)
            {
                // since the exported file isn't shown give the user some feedback about the export operation
                MessageBox csvExportInformation = new MessageBox("Data exported.", this);
                csvExportInformation.Message.What = "The selected files were exported to " + csvFileName;
                csvExportInformation.Message.Result = String.Format("This file is overwritten every time you export it (backups can be found in the {0} folder).", Constant.File.BackupFolder);
                csvExportInformation.Message.Hint = "\u2022 You can open this file with most spreadsheet programs, such as Excel." + Environment.NewLine;
                csvExportInformation.Message.Hint += "\u2022 If you make changes in the spreadsheet file, you will need to import it to see those changes." + Environment.NewLine;
                csvExportInformation.Message.Hint += "\u2022 If you check don't show this message again you can still see the name of the .csv file in the status bar at the lower right corner of the main Carnassial window.  This dialog can also be turned back on through the Options menu.";
                csvExportInformation.Message.Icon = MessageBoxImage.Information;
                csvExportInformation.DontShowAgain.Visibility = Visibility.Visible;

                bool? result = csvExportInformation.ShowDialog();
                if (result.HasValue && result.Value && csvExportInformation.DontShowAgain.IsChecked.HasValue)
                {
                    this.state.SuppressCsvExportDialog = csvExportInformation.DontShowAgain.IsChecked.Value;
                }
            }
            this.StatusBar.SetMessage("Data exported to " + csvFileName);
        }

        // Import data from a .csv file
        private void MenuItemImportFromCsv_Click(object sender, RoutedEventArgs e)
        {
            if (this.state.SuppressCsvImportPrompt == false)
            {
                MessageBox messageBox = new MessageBox("How importing .csv data works", this, MessageBoxButton.OKCancel);
                messageBox.Message.What = "Importing data from a .csv (comma separated value) file follows the rules below." + Environment.NewLine;
                messageBox.Message.What += "Otherwise your Timelapse data may become corrupted.";
                messageBox.Message.Reason = "Timelapse requires the .csv file follow a specific format and processes  its data a specific way.";
                messageBox.Message.Solution = "\u2022 Only modify and import a .csv file previously exported by Timelapse." + Environment.NewLine;
                messageBox.Message.Solution += "\u2022 Do not change Folder, RelativePath, or File as those fields uniquely identify a file" + Environment.NewLine;
                messageBox.Message.Solution += "\u2022 Do not change Date or Time as those columns are ignored (change DateTime instead, if it exists)" + Environment.NewLine;
                messageBox.Message.Solution += "\u2022 Do not change column names" + Environment.NewLine;
                messageBox.Message.Solution += "\u2022 Do not add or delete rows (those changes will be ignored)" + Environment.NewLine;
                messageBox.Message.Solution += "\u2022 Restrict modifications as follows:" + Environment.NewLine;
                messageBox.Message.Solution += String.Format("    \u2022 If it's in the csv file, DateTime must be in '{0}' format{1}", Constant.Time.DateTimeDatabaseFormat, Environment.NewLine);
                messageBox.Message.Solution += String.Format("    \u2022 If it's in the csv file, UtcOffset must be a floating point number between {0} and {1}, inclusive{2}", DateTimeHandler.ToDatabaseUtcOffsetString(Constant.Time.MinimumUtcOffset), DateTimeHandler.ToDatabaseUtcOffsetString(Constant.Time.MinimumUtcOffset), Environment.NewLine);
                messageBox.Message.Solution += "    \u2022 Counter data must be zero or a positive integer" + Environment.NewLine;
                messageBox.Message.Solution += "    \u2022 Flag data must be 'true' or 'false'" + Environment.NewLine;
                messageBox.Message.Solution += "    \u2022 FixedChoice data must be a string that exactly matches one of the FixedChoice menu options, or empty." + Environment.NewLine;
                messageBox.Message.Solution += "    \u2022 Note data to any string, including empty.";
                messageBox.Message.Result = "Timelapse will create a backup .ddb file in the Backups folder, and will then try its best.";
                messageBox.Message.Hint = "\u2022 After you import, check your data. If it is not what you expect, restore your data by using that backup file." + Environment.NewLine;
                messageBox.Message.Hint += "\u2022 If you check don't show this message this dialog can be turned back on via the Options menu.";
                messageBox.Message.Icon = MessageBoxImage.Warning;
                messageBox.DontShowAgain.Visibility = Visibility.Visible;

                bool? proceeed = messageBox.ShowDialog();
                if (proceeed != true)
                {
                    return;
                }

                if (messageBox.DontShowAgain.IsChecked.HasValue)
                {
                    this.state.SuppressCsvImportPrompt = messageBox.DontShowAgain.IsChecked.Value;
                }
            }

            string csvFileName = Path.GetFileNameWithoutExtension(this.dataHandler.FileDatabase.FileName) + Constant.File.CsvFileExtension;
            if (Utilities.TryGetFileFromUser(
                                 "Select a .csv file to merge into the current image set",
                                 Path.Combine(this.dataHandler.FileDatabase.FolderPath, csvFileName),
                                 String.Format("Comma separated value files (*{0})|*{0}", Constant.File.CsvFileExtension), 
                                 Constant.File.CsvFileExtension,
                                 out string csvFilePath) == false)
            {
                return;
            }

            // Create a backup database file
            if (FileBackup.TryCreateBackup(this.FolderPath, this.dataHandler.FileDatabase.FileName))
            {
                this.StatusBar.SetMessage("Backup of data file made.");
            }
            else
            {
                this.StatusBar.SetMessage("No data file backup was made.");
            }

            CsvReaderWriter csvReader = new CsvReaderWriter();
            try
            {
                if (CsvReaderWriter.TryImportFromCsv(csvFilePath, this.dataHandler.FileDatabase, out List<string> importErrors) == false)
                {
                    MessageBox messageBox = new MessageBox("Can't import the .csv file.", this);
                    messageBox.Message.Icon = MessageBoxImage.Error;
                    messageBox.Message.Problem = String.Format("The file {0} could not be read.", csvFilePath);
                    messageBox.Message.Reason = "The .csv file is not compatible with the current image set.";
                    messageBox.Message.Solution = "Check that:" + Environment.NewLine;
                    messageBox.Message.Solution += "\u2022 The first row of the .csv file is a header line." + Environment.NewLine;
                    messageBox.Message.Solution += "\u2022 The column names in the header line match the database." + Environment.NewLine;
                    messageBox.Message.Solution += "\u2022 Choice values use the correct case." + Environment.NewLine;
                    messageBox.Message.Solution += "\u2022 Counter values are numbers." + Environment.NewLine;
                    messageBox.Message.Solution += "\u2022 Flag values are either 'true' or 'false'.";
                    messageBox.Message.Result = "Either no data was imported or invalid parts of the .csv were skipped.";
                    messageBox.Message.Hint = "The errors encountered were:";
                    foreach (string importError in importErrors)
                    {
                        messageBox.Message.Hint += "\u2022 " + importError;
                    }
                    messageBox.ShowDialog();
                }
            }
            catch (Exception exception)
            {
                MessageBox messageBox = new MessageBox("Can't import the .csv file.", this);
                messageBox.Message.Icon = MessageBoxImage.Error;
                messageBox.Message.Problem = String.Format("The file {0} could not be opened.", csvFilePath);
                messageBox.Message.Reason = "Most likely the file is open in another program.";
                messageBox.Message.Solution = "If the file is open in another program, close it.";
                messageBox.Message.Result = String.Format("{0}: {1}", exception.GetType().FullName, exception.Message);
                messageBox.Message.Hint = "Is the file open in Excel?";
                messageBox.ShowDialog();
            }
            // Reload the data table
            this.FilesSelectAndShow(false);
            this.StatusBar.SetMessage(".csv file imported.");
        }

        private void MenuItemImportRecognitionData_Click(object sender, RoutedEventArgs e)
        {
            // Ask the user for the file name containing the recognition data
            string csvFileName = Path.GetFileNameWithoutExtension(this.dataHandler.FileDatabase.FileName) + Constant.File.CsvFileExtension;
            if (Utilities.TryGetFileFromUser(
                      "Select a .csv file that contains the recognition data. It will be merged into the current image set",
                      Path.Combine(this.dataHandler.FileDatabase.FolderPath, csvFileName),
                      String.Format("Comma separated value files (*{0})|*{0}", Constant.File.CsvFileExtension),
                      Constant.File.CsvFileExtension,
                      out string csvFilePath) == false)
            {
                return;
            }

            // Create a backup database file
            if (FileBackup.TryCreateBackup(this.FolderPath, this.dataHandler.FileDatabase.FileName))
            {
                this.StatusBar.SetMessage("Backup of data file made.");
            }
            else
            {
                this.StatusBar.SetMessage("No data file backup was made.");
            }

            // Try to import the recognition data
            if (CsvReaderWriter.TryImportRecognitionDataFromCsv(csvFilePath, this.dataHandler.FileDatabase, out List<string> importErrors) == false)
            {
                MessageBox messageBox = new MessageBox("The recognition data could not be imported.", this);
                messageBox.Message.Icon = MessageBoxImage.Error;
                messageBox.Message.Problem = String.Format("The recognition data could not be imported from ", csvFilePath);
                messageBox.Message.Reason = "The errors encountered were:" + Environment.NewLine;
                foreach (string importError in importErrors)
                {
                    messageBox.Message.Reason += Environment.NewLine + "\u2022 " + importError;
                }
                messageBox.ShowDialog();
            }
        }

        // Export the current image or video _file
        private void MenuItemExportThisImage_Click(object sender, RoutedEventArgs e)
        {
            if (!this.dataHandler.ImageCache.Current.IsDisplayable(this.FolderPath))
            {
                MessageBox messageBox = new MessageBox("Can't export this file!", this);
                messageBox.Message.Icon = MessageBoxImage.Error;
                messageBox.Message.Problem = "Timelapse can't export the currently displayed file.";
                messageBox.Message.Reason = "It is likely a corrupted or missing file.";
                messageBox.Message.Solution = "Make sure you have navigated to, and are displaying, a valid file before you try to export it.";
                messageBox.ShowDialog();
                return;
            }
            // Get the file name of the current image 
            string sourceFile = this.dataHandler.ImageCache.Current.File;

            // Set up a Folder Browser with some instructions
            SaveFileDialog dialog = new SaveFileDialog()
            {
                Title = "Export a copy of the currently displayed file",
                Filter = String.Format("*{0}|*{0}", Path.GetExtension(this.dataHandler.ImageCache.Current.File)),
                FileName = sourceFile,
                OverwritePrompt = true
            };

            // Display the Folder Browser dialog
            DialogResult result = dialog.ShowDialog();
            if (result == System.Windows.Forms.DialogResult.OK)
            {
                // Set the source and destination file names, including the complete path
                string sourcePath = this.dataHandler.ImageCache.Current.GetFilePath(this.FolderPath);
                string destFileName = dialog.FileName;

                // Try to copy the source file to the destination, overwriting the destination file if it already exists.
                // And giving some feedback about its success (or failure) 
                try
                {
                    File.Copy(sourcePath, destFileName, true);
                    this.StatusBar.SetMessage(sourceFile + " copied to " + destFileName);
                }
                catch (Exception exception)
                {
                    TraceDebug.PrintMessage(String.Format("Copy of '{0}' to '{1}' failed. {2}", sourceFile, destFileName, exception.ToString()));
                    this.StatusBar.SetMessage(String.Format("Copy failed with {0} in MenuItemExportThisImage_Click.", exception.GetType().Name));
                }
            }
        }

        // Rename the data file
        private void MenuItemRenameFileDatabaseFile_Click(object sender, RoutedEventArgs e)
        {
            RenameFileDatabaseFile renameFileDatabase = new RenameFileDatabaseFile(this.dataHandler.FileDatabase.FileName, this)
            {
                Owner = this
            };
            bool? result = renameFileDatabase.ShowDialog();
            if (result == true)
            {
                this.dataHandler.FileDatabase.RenameFile(renameFileDatabase.NewFilename);
            }
        }

        // Close Image Set
        private void MenuFileCloseImageSet_Click(object sender, RoutedEventArgs e)
        {
            // if we are actually viewing any files
            if (this.IsFileDatabaseAvailable())
            {
                // persist image set properties if an image set has been opened
                if (this.dataHandler.FileDatabase.CurrentlySelectedFileCount > 0)
                {
                    this.Window_Closing(null, null);
                    // revert to custom selections to all 
                    if (this.dataHandler.FileDatabase.ImageSet.FileSelection == FileSelectionEnum.Custom)
                    {
                        this.dataHandler.FileDatabase.ImageSet.FileSelection = FileSelectionEnum.All;
                    }
                    if (this.dataHandler.ImageCache != null && this.dataHandler.ImageCache.Current != null)
                    {
                        this.dataHandler.FileDatabase.ImageSet.MostRecentFileID = this.dataHandler.ImageCache.Current.ID;
                    }

                    // write image set properties to the database
                    this.dataHandler.FileDatabase.SyncImageSetToDatabase();

                    // ensure custom filter operator is synchronized in state for writing to user's registry
                    this.state.CustomSelectionTermCombiningOperator = this.dataHandler.FileDatabase.CustomSelection.TermCombiningOperator;
                }
                // discard the image set 
                if (this.dataHandler.ImageCache != null)
                {
                    this.dataHandler.ImageCache.Dispose();
                }
                if (this.dataHandler != null)
                {
                    this.dataHandler.Dispose();
                }
                this.dataHandler = null;
                this.templateDatabase = null;
                this.DataEntryControlPanel.IsVisible = false;
            }
            // Clear the data grid
            this.DataGrid.ItemsSource = null;

            // Reset the UX 
            this.state.Reset();
            this.MarkableCanvas.ZoomOutAllTheWay();
            this.FileNavigatorSliderReset();
            this.EnableOrDisableMenusAndControls();
            this.CopyPreviousValuesButton.Visibility = Visibility.Collapsed;
            this.DataEntryControlPanel.IsVisible = false;
            this.FilePlayer.Visibility = Visibility.Collapsed;
            this.InstructionPane.IsActive = true;
            this.DataGridSelectionsTimer.Stop();
            this.lastControlWithFocus = null;
            this.QuickPasteWindowTerminate();
        }

        // Exit Timelapse
        private void MenuItemExit_Click(object sender, RoutedEventArgs e)
        {
            this.Close();
            Application.Current.Shutdown();
        }
    }
}<|MERGE_RESOLUTION|>--- conflicted
+++ resolved
@@ -61,22 +61,6 @@
             if (this.ShowFolderSelectionDialog(out string folderPath))
             {
                 Mouse.OverrideCursor = Cursors.Wait;
-<<<<<<< HEAD
-                List<string> subFolderPaths = new List<string>();
-                foreach(string subFolder in folderPaths)
-                { 
-                    // IMMEDIATE: FIGURE OUT HOW TO MAKE THIS A USER OPTION
-                    Util.FilesFoldersAndPaths.GetAllFoldersContainingAnImageOrVideo(subFolder, subFolderPaths);
-                }
-                this.TryBeginImageFolderLoadAsync(subFolderPaths, out BackgroundWorker backgroundWorker);
-
-                // BOOKMARK Need to add those folders to the folder menu
-                // Unfortunately, the database is not yet updated, so I can't just use the 'distinct' call in MenuItemSelectByFolder_ResetFolderList()
-                foreach (string folderPath in folderPaths)
-                {
-                    System.Diagnostics.Debug.Print(folderPath);
-                }
-=======
                 //List<string> subFolderPaths = new List<string>();
                 //foreach (string subFolder in folderPaths)
                 //{
@@ -86,7 +70,6 @@
                 // this.TryBeginImageFolderLoadAsync(subFolderPaths, out BackgroundWorker backgroundWorker);
                 //this.TryBeginImageFolderLoadAsync(folderPaths, out BackgroundWorker backgroundWorker);
                 this.TryBeginImageFolderLoadAsync(folderPath, false, out BackgroundWorker backgroundWorker);
->>>>>>> ae76636d
                 Mouse.OverrideCursor = null;
             }
         }
@@ -289,45 +272,6 @@
             this.StatusBar.SetMessage(".csv file imported.");
         }
 
-        private void MenuItemImportRecognitionData_Click(object sender, RoutedEventArgs e)
-        {
-            // Ask the user for the file name containing the recognition data
-            string csvFileName = Path.GetFileNameWithoutExtension(this.dataHandler.FileDatabase.FileName) + Constant.File.CsvFileExtension;
-            if (Utilities.TryGetFileFromUser(
-                      "Select a .csv file that contains the recognition data. It will be merged into the current image set",
-                      Path.Combine(this.dataHandler.FileDatabase.FolderPath, csvFileName),
-                      String.Format("Comma separated value files (*{0})|*{0}", Constant.File.CsvFileExtension),
-                      Constant.File.CsvFileExtension,
-                      out string csvFilePath) == false)
-            {
-                return;
-            }
-
-            // Create a backup database file
-            if (FileBackup.TryCreateBackup(this.FolderPath, this.dataHandler.FileDatabase.FileName))
-            {
-                this.StatusBar.SetMessage("Backup of data file made.");
-            }
-            else
-            {
-                this.StatusBar.SetMessage("No data file backup was made.");
-            }
-
-            // Try to import the recognition data
-            if (CsvReaderWriter.TryImportRecognitionDataFromCsv(csvFilePath, this.dataHandler.FileDatabase, out List<string> importErrors) == false)
-            {
-                MessageBox messageBox = new MessageBox("The recognition data could not be imported.", this);
-                messageBox.Message.Icon = MessageBoxImage.Error;
-                messageBox.Message.Problem = String.Format("The recognition data could not be imported from ", csvFilePath);
-                messageBox.Message.Reason = "The errors encountered were:" + Environment.NewLine;
-                foreach (string importError in importErrors)
-                {
-                    messageBox.Message.Reason += Environment.NewLine + "\u2022 " + importError;
-                }
-                messageBox.ShowDialog();
-            }
-        }
-
         // Export the current image or video _file
         private void MenuItemExportThisImage_Click(object sender, RoutedEventArgs e)
         {
