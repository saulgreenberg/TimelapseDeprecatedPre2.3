﻿using System;
using System.Collections.Generic;
using System.ComponentModel;
using System.Diagnostics;
using System.Diagnostics.CodeAnalysis;
using System.Linq;
using System.Threading;
using System.Windows;
using System.Windows.Controls;
using System.Windows.Input;
using System.Windows.Media;
using System.Windows.Media.Imaging;
using Timelapse.Database;
using Timelapse.Enums;
<<<<<<< HEAD
using Timelapse.Common;
=======
using Timelapse.Images;
using Timelapse.Util;
>>>>>>> f6903290

namespace Timelapse.Dialog
{
    public partial class DarkImagesThreshold : Window, IDisposable
    {
        private const int MinimumRectangleWidth = 12;

        private WriteableBitmap bitmap;
        private int darkPixelThreshold;
        private double darkPixelRatio;
        private double darkPixelRatioFound;
        private readonly FileDatabase database;
        private bool disposed;
        private readonly FileTableEnumerator imageEnumerator;
        private bool isColor;
        private bool updateImageQualityForAllSelectedImagesStarted;
        private readonly bool stop;
        private readonly TimelapseUserRegistrySettings userSettings;

        public DarkImagesThreshold(FileDatabase database, int currentImageIndex, TimelapseUserRegistrySettings state, TimelapseWindow owner)
        {
            this.InitializeComponent();
            this.Owner = owner;

            this.database = database;
            this.imageEnumerator = new FileTableEnumerator(database, currentImageIndex);
            this.darkPixelThreshold = state.DarkPixelThreshold;
            this.darkPixelRatio = state.DarkPixelRatioThreshold;
            this.darkPixelRatioFound = 0;
            this.disposed = false;
            this.isColor = false;
            this.updateImageQualityForAllSelectedImagesStarted = false;
            this.stop = false;
            this.userSettings = state;
        }

        // Display the image and associated details in the UI
        private void Window_Loaded(object sender, RoutedEventArgs e)
        {
            // Make sure the title bar of the dialog box is on the screen. For small screens it may default to being off the screen
            Dialogs.SetDefaultDialogPosition(this);
            Dialogs.TryFitDialogWindowInWorkingArea(this);

            this.DarkThreshold.Value = this.userSettings.DarkPixelThreshold;
            this.DarkThreshold.ValueChanged += this.DarkThresholdSlider_ValueChanged;

            this.ScrollImages.Minimum = 0;
            this.ScrollImages.Maximum = this.database.CurrentlySelectedFileCount - 1;
            this.ScrollImages.Value = this.imageEnumerator.CurrentRow;

            this.SetPreviousNextButtonStates();
            this.ScrollImages_ValueChanged(null, null);
            this.ScrollImages.ValueChanged += this.ScrollImages_ValueChanged;
            this.Focus();               // necessary for the left/right arrow keys to work.
        }

        // If its an arrow key and the textbox doesn't have the focus,
        // navigate left/right image or up/down to look at differenced image
        private void Window_PreviewKeyDown(object sender, KeyEventArgs e)
        {
            // Interpret key as a possible shortcut key. 
            // Depending on the key, take the appropriate action
            switch (e.Key)
            {
                case Key.Right:             // next file
                    this.NextButton_Click(null, null);
                    break;
                case Key.Left:              // previous file
                    this.PreviousButton_Click(null, null);
                    break;
                default:
                    return;
            }
            e.Handled = true;
        }

        public void Repaint()
        {
            // Color the bar to show the current color given the dark color threshold
            byte greyColor = (byte)Math.Round(255 - (double)255 * this.darkPixelThreshold);
            Brush brush = new SolidColorBrush(Color.FromArgb(255, greyColor, greyColor, greyColor));
            this.RectDarkPixelRatioFound.Fill = brush;
            this.lblGreyColorThreshold.Content = (greyColor + 1).ToString();

            // Size the bar to show how many pixels in the current image are at least as dark as that color
            if (this.isColor)
            {
                // color image
                this.RectDarkPixelRatioFound.Width = MinimumRectangleWidth;
            }
            else
            {
                this.RectDarkPixelRatioFound.Width = this.FeedbackCanvas.ActualWidth * this.darkPixelRatioFound;
                if (this.RectDarkPixelRatioFound.Width < MinimumRectangleWidth)
                {
                    this.RectDarkPixelRatioFound.Width = MinimumRectangleWidth; // Just so something is always visible
                }
            }
            this.RectDarkPixelRatioFound.Height = this.FeedbackCanvas.ActualHeight;

            // Show the location of the %age threshold bar
            this.DarkPixelRatioThumb.Height = this.FeedbackCanvas.ActualHeight;
            this.DarkPixelRatioThumb.Width = MinimumRectangleWidth;
            Canvas.SetLeft(this.DarkPixelRatioThumb, (this.FeedbackCanvas.ActualWidth - this.DarkPixelRatioThumb.ActualWidth) * this.darkPixelRatio);

            this.UpdateLabels();
        }

        // Update all the labels to show the current values
        private void UpdateLabels()
        {
            this.DarkPixelRatio.Content = String.Format("{0,3:##0}%", 100 * this.darkPixelRatio);
            this.RatioFound.Content = String.Format("{0,3:##0}", 100 * this.darkPixelRatioFound);

            //// We don't want to update labels if the image is not valid 
            if (this.OriginalClassification.Content.ToString() == Constant.ImageQuality.Ok || this.OriginalClassification.Content.ToString() == Constant.ImageQuality.Dark)
            {
                if (this.isColor)
                {
                    // color image 
                    this.ThresholdMessage.Text = "Color - therefore not dark";
                    this.Percent.Visibility = Visibility.Hidden;
                    this.RatioFound.Content = String.Empty;
                }
                else
                {
                    this.ThresholdMessage.Text = "of the pixels are darker than the threshold";
                    this.Percent.Visibility = Visibility.Visible;
                }

                if (this.isColor)
                {
                    this.NewClassification.Content = Constant.ImageQuality.Ok;       // Color image
                }
                else if (this.darkPixelRatio <= this.darkPixelRatioFound)
                {
                    this.NewClassification.Content = Constant.ImageQuality.Dark;  // Dark grey scale image
                }
                else
                {
                    this.NewClassification.Content = Constant.ImageQuality.Ok;   // Light grey scale image
                }
            }
            else
            {
                this.NewClassification.Content = "----";
            }
        }

        // Utility routine for calling a typical sequence of UI update actions
        private void DisplayImageAndDetails()
        {
            this.bitmap = this.imageEnumerator.Current.LoadBitmap(this.database.FolderPath, out bool isCorruptOrMissing).AsWriteable();
            this.Image.Source = this.bitmap;
            this.FileName.Content = this.imageEnumerator.Current.File;
            this.FileName.ToolTip = this.imageEnumerator.Current.File;
            this.OriginalClassification.Content = this.imageEnumerator.Current.ImageQuality.ToString(); // The original image classification

            this.RecalculateImageQualityForCurrentImage();
            this.Repaint();
        }

        // Navigate to the previous image
        private void PreviousButton_Click(object sender, RoutedEventArgs e)
        {
            this.imageEnumerator.MovePrevious();
            this.ScrollImages.Value = this.imageEnumerator.CurrentRow;
        }

        // Navigate to the next image
        private void NextButton_Click(object sender, RoutedEventArgs e)
        {
            this.imageEnumerator.MoveNext();
            this.ScrollImages.Value = this.imageEnumerator.CurrentRow;
        }

        private void SetPreviousNextButtonStates()
        {
            this.PreviousFile.IsEnabled = (this.imageEnumerator.CurrentRow == 0) ? false : true;
            this.NextFile.IsEnabled = (this.imageEnumerator.CurrentRow < this.database.CurrentlySelectedFileCount - 1) ? true : false;
        }

        // Update the database if the OK button is clicked
        private void ApplyButton_Click(object sender, RoutedEventArgs e)
        {
            // second click - exit
            if (this.updateImageQualityForAllSelectedImagesStarted)
            {
                this.DialogResult = true;
                return;
            }

            // first click - do update
            // Update the Carnassial variables to the current settings
            this.userSettings.DarkPixelThreshold = this.darkPixelThreshold;
            this.userSettings.DarkPixelRatioThreshold = this.darkPixelRatio;

            this.CancelButton.Content = "_Stop";

            this.updateImageQualityForAllSelectedImagesStarted = true;
            this.BeginUpdateImageQualityForAllSelectedImagesAsync();
            this.DisplayImageAndDetails(); // Goes back to the original image
        }

        // Cancel or Stop - exit the dialog
        private void CancelButton_Click(object sender, RoutedEventArgs e)
        {
            this.DialogResult = false;
        }

        // A drop-down menu providing the user with two ways to reset thresholds
        private void ResetButton_Click(object sender, RoutedEventArgs e)
        {
            Button resetButton = (Button)sender;
            resetButton.ContextMenu.IsEnabled = true;
            resetButton.ContextMenu.PlacementTarget = sender as Button;
            resetButton.ContextMenu.Placement = System.Windows.Controls.Primitives.PlacementMode.Bottom;
            resetButton.ContextMenu.IsOpen = true;
        }

        // Reset the thresholds to their initial settings
        private void MenuItemResetCurrent_Click(object sender, RoutedEventArgs e)
        {
            // Move the thumb to correspond to the original value
            this.darkPixelRatio = this.userSettings.DarkPixelRatioThreshold;
            Canvas.SetLeft(this.DarkPixelRatioThumb, this.darkPixelRatio * (this.FeedbackCanvas.ActualWidth - this.DarkPixelRatioThumb.ActualWidth));

            // Move the slider to its original position
            this.DarkThreshold.Value = this.userSettings.DarkPixelRatioThreshold;
            this.RecalculateImageQualityForCurrentImage();
            this.Repaint();
        }

        // Reset the thresholds to the Carnassial Default settings
        private void MenuItemResetDefault_Click(object sender, RoutedEventArgs e)
        {
            // Move the thumb to correspond to the original value
            this.darkPixelRatio = Constant.ImageValues.DarkPixelRatioThresholdDefault;
            Canvas.SetLeft(this.DarkPixelRatioThumb, this.darkPixelRatio * (this.FeedbackCanvas.ActualWidth - this.DarkPixelRatioThumb.ActualWidth));

            // Move the slider to its original position
            this.DarkThreshold.Value = Constant.ImageValues.DarkPixelThresholdDefault;
            this.RecalculateImageQualityForCurrentImage();
            this.Repaint();
        }

        // Set a new value for the dark pixel threshold and update the UI
        private void DarkThresholdSlider_ValueChanged(object sender, RoutedPropertyChangedEventArgs<double> e)
        {
            if (this.DarkPixelRatio == null)
            {
                return;
            }
            this.darkPixelThreshold = Convert.ToInt32(e.NewValue);

            this.RecalculateImageQualityForCurrentImage();
            this.Repaint();
        }

        // Set a new value for the Dark Pixel Ratio and update the UI
        private void Thumb_DragDelta(object sender, System.Windows.Controls.Primitives.DragDeltaEventArgs e)
        {
            UIElement thumb = e.Source as UIElement;

            if ((Canvas.GetLeft(thumb) + e.HorizontalChange) >= (this.FeedbackCanvas.ActualWidth - this.DarkPixelRatioThumb.ActualWidth))
            {
                Canvas.SetLeft(thumb, this.FeedbackCanvas.ActualWidth - this.DarkPixelRatioThumb.ActualWidth);
                this.darkPixelRatio = 1;
            }
            else if ((Canvas.GetLeft(thumb) + e.HorizontalChange) <= 0)
            {
                Canvas.SetLeft(thumb, 0);
                this.darkPixelRatio = 0;
            }
            else
            {
                Canvas.SetLeft(thumb, Canvas.GetLeft(thumb) + e.HorizontalChange);
                this.darkPixelRatio = (Canvas.GetLeft(thumb) + e.HorizontalChange) / this.FeedbackCanvas.ActualWidth;
            }
            if (this.DarkPixelRatio == null)
            {
                return;
            }

            this.RecalculateImageQualityForCurrentImage();
            // We don't repaint, as this will screw up the thumb dragging. So just update the labels instead.
            this.UpdateLabels();
        }

        private void ScrollImages_ValueChanged(object sender, RoutedPropertyChangedEventArgs<double> e)
        {
            if (this.updateImageQualityForAllSelectedImagesStarted)
            {
                return;
            }

            this.imageEnumerator.TryMoveToFile(Convert.ToInt32(this.ScrollImages.Value));
            this.DisplayImageAndDetails();
            this.SetPreviousNextButtonStates();
        }

        public void Dispose()
        {
            this.Dispose(true);
            GC.SuppressFinalize(this);
        }

        protected virtual void Dispose(bool disposing)
        {
            if (this.disposed)
            {
                return;
            }

            if (disposing)
            {
                if (this.imageEnumerator != null)
                {
                    this.imageEnumerator.Dispose();
                }
            }

            this.disposed = true;
        }

        /// <summary>
        /// Redo image quality calculations with current thresholds and return the ratio of pixels at least as dark as the threshold for the current image.
        /// Does not update the database.
        /// </summary>
        private void RecalculateImageQualityForCurrentImage()
        {
            this.bitmap.IsDark(this.darkPixelThreshold, this.darkPixelRatio, out this.darkPixelRatioFound, out this.isColor);
        }

        /// <summary>
        /// Redo image quality calculations with current thresholds for all images selected.  Updates the database.
        /// </summary>
        [SuppressMessage("StyleCop.CSharp.ReadabilityRules", "SA1117:ParametersMustBeOnSameLineOrSeparateLines", Justification = "Reviewed.")]

        private void BeginUpdateImageQualityForAllSelectedImagesAsync()
        {
            List<ImageRow> selectedFiles = this.database.FileTable.ToList();
            this.ApplyButton.Content = "_Done";
            this.ApplyButton.IsEnabled = false;
            this.DarkPixelRatioThumb.IsEnabled = false;
            this.DarkThreshold.IsEnabled = false;
            this.PreviousFile.IsEnabled = false;
            this.NextFile.IsEnabled = false;
            this.ScrollImages.IsEnabled = false;
            this.ResetButton.IsEnabled = false;

            BackgroundWorker backgroundWorker = new BackgroundWorker()
            {
                WorkerReportsProgress = true
            };
            backgroundWorker.DoWork += (ow, ea) =>
            {
                TimeSpan desiredRenderInterval = TimeSpan.FromSeconds(1.0 / Constant.ThrottleValues.DesiredMaximumImageRendersPerSecondDefault);
                DateTime previousImageRender = DateTime.UtcNow - desiredRenderInterval;
                object renderLock = new object();

                int fileIndex = 0;
                List<ColumnTuplesWithWhere> filesToUpdate = new List<ColumnTuplesWithWhere>();
                // SaulXXX There was an issue in the Parallel.ForEach that occurred when initially loading files as some files were duplicated or missing (see Issue 16 and 18) 
                // Its not clear that we really need to display each image, but given that we are already opening it, it may not be a huge expense
                // If we want to try the parallel again, here it is.
                // Parallel.ForEach(new SequentialPartitioner<ImageRow>(selectedFiles), Utilities.GetParallelOptions(3), (ImageRow file, ParallelLoopState loopState) =>
                // replace break (after this.stop) with loopState.Break
                // -- add closing brace});
                foreach (ImageRow file in selectedFiles)
                {
                    if (this.stop)
                    {
                        break;
                    }
                    ImageQuality imageQuality = new ImageQuality(file);
                    try
                    {
                        // Get the image, and add it to the list of images to be updated if the imageQuality has changed
                        // Note that if the image can't be created, we will just go to the catch.
                        // We also use a TransientLoading, as the estimate of darkness will work just fine on that
                        imageQuality.Bitmap = file.LoadBitmap(this.database.FolderPath, ImageDisplayIntentEnum.TransientLoading, out bool isCorruptOrMissing).AsWriteable();
                        if (isCorruptOrMissing)
                        {
                            // If we can't read the image, just set its quality to OK
<<<<<<< HEAD
                            imageQuality.NewImageQuality = FileSelectionType.Ok; 
=======
                            imageQuality.NewImageQuality = FileSelectionEnum.Ok;
>>>>>>> f6903290
                        }
                        else
                        {
                            // Set the image quality. Note that videos are always classified as Ok.
                            imageQuality.NewImageQuality = file.IsVideo
                                ? FileSelectionType.Ok
                                : imageQuality.Bitmap.IsDark(this.darkPixelThreshold, this.darkPixelRatio, out this.darkPixelRatioFound, out this.isColor);
                        }
                        imageQuality.IsColor = this.isColor;
                        imageQuality.DarkPixelRatioFound = this.darkPixelRatioFound;
                        if (imageQuality.OldImageQuality != imageQuality.NewImageQuality.Value)
                        {
                            filesToUpdate.Add(new ColumnTuplesWithWhere(new List<ColumnTuple> { new ColumnTuple(Constant.DatabaseColumn.ImageQuality, imageQuality.NewImageQuality.Value.ToString()) }, file.ID));
                            file.ImageQuality = imageQuality.NewImageQuality.Value;
                        }
                    }
                    catch (Exception exception)
                    {
                        // file isn't there?
                        imageQuality.NewImageQuality = FileSelectionType.Ok;
                        Debug.Fail("Exception while assessing image quality.", exception.ToString());
                    }

                    int currentFileIndex = Interlocked.Increment(ref fileIndex);
                    DateTime utcNow = DateTime.UtcNow;
                    if (utcNow - previousImageRender > desiredRenderInterval)
                    {
                        lock (renderLock)
                        {
                            if (utcNow - previousImageRender > desiredRenderInterval)
                            {
                                backgroundWorker.ReportProgress((int)(100.0 * currentFileIndex / selectedFiles.Count), imageQuality);
                            }
                        }
                    }
                }

                // Update the database to reflect the changed values
                this.database.UpdateFiles(filesToUpdate);
            };
            backgroundWorker.ProgressChanged += (o, ea) =>
            {
                // this gets called on the UI thread
                ImageQuality imageQuality = (ImageQuality)ea.UserState;
                this.Image.Source = imageQuality.Bitmap;

                this.FileName.Content = imageQuality.FileName;
                this.OriginalClassification.Content = imageQuality.OldImageQuality;
                this.NewClassification.Content = imageQuality.NewImageQuality;
                this.DarkPixelRatio.Content = String.Format("{0,3:##0}%", 100 * this.darkPixelRatio);
                this.RatioFound.Content = String.Format("{0,3:##0}", 100 * imageQuality.DarkPixelRatioFound);

                if (imageQuality.IsColor) // color image 
                {
                    this.ThresholdMessage.Text = "Color - therefore not dark";
                    this.Percent.Visibility = Visibility.Hidden;
                    this.RatioFound.Content = String.Empty;
                }
                else
                {
                    this.ThresholdMessage.Text = "of the pixels are darker than the threshold";
                    this.Percent.Visibility = Visibility.Visible;
                }

                // Size the bar to show how many pixels in the current image are at least as dark as that color
                this.RectDarkPixelRatioFound.Width = this.FeedbackCanvas.ActualWidth * imageQuality.DarkPixelRatioFound;
                if (this.RectDarkPixelRatioFound.Width < 6)
                {
                    this.RectDarkPixelRatioFound.Width = 6; // Just so something is always visible
                }
                this.RectDarkPixelRatioFound.Height = this.FeedbackCanvas.ActualHeight;

                // update image scroll bar position
                this.ScrollImages.Value = Math.Min(ea.ProgressPercentage / 100.0 * selectedFiles.Count, selectedFiles.Count - 1);
            };
            backgroundWorker.RunWorkerCompleted += (o, ea) =>
            {
                this.DisplayImageAndDetails();
                this.ApplyButton.IsEnabled = true;
                this.CancelButton.IsEnabled = false;
                TimelapseWindow tw = (TimelapseWindow)this.Owner;
                tw.MaybeFileShowCountsDialog(false, this.Owner);
            };
            backgroundWorker.RunWorkerAsync();
        }
    }
}<|MERGE_RESOLUTION|>--- conflicted
+++ resolved
@@ -12,12 +12,7 @@
 using System.Windows.Media.Imaging;
 using Timelapse.Database;
 using Timelapse.Enums;
-<<<<<<< HEAD
 using Timelapse.Common;
-=======
-using Timelapse.Images;
-using Timelapse.Util;
->>>>>>> f6903290
 
 namespace Timelapse.Dialog
 {
@@ -403,11 +398,7 @@
                         if (isCorruptOrMissing)
                         {
                             // If we can't read the image, just set its quality to OK
-<<<<<<< HEAD
                             imageQuality.NewImageQuality = FileSelectionType.Ok; 
-=======
-                            imageQuality.NewImageQuality = FileSelectionEnum.Ok;
->>>>>>> f6903290
                         }
                         else
                         {
